--- conflicted
+++ resolved
@@ -5,14 +5,10 @@
 import { z } from 'zod';
 import * as os from 'os';
 import * as path from 'path';
-<<<<<<< HEAD
-import { getProjectId } from './media';
-=======
 // Helper function to get project ID using base64url encoding (reversible)
 const getProjectId = (projectPath: string): string => {
   return encodeProjectPath(projectPath);
 };
->>>>>>> acec6893
 
 // Helper function to encode project path using base64url encoding
 const encodeProjectPath = (projectPath: string): string => {
