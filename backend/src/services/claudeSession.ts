<<<<<<< HEAD
import { query, Options } from '@anthropic-ai/claude-code';
=======
import { query, Options } from '@anthropic-ai/claude-agent-sdk';
>>>>>>> acec6893
import type { SDKMessage, SDKSystemMessage } from '@anthropic-ai/claude-agent-sdk';
import { MessageQueue } from './messageQueue';

/**
 * Claude 会话包装器 - 使用 Streaming Input Mode
 * 一次构造 query，通过 async generator 持续提供用户输入
 */
export class ClaudeSession {
  private agentId: string;
  private claudeSessionId: string | null = null;
  private messageQueue: MessageQueue;
  private queryStream: AsyncIterable<any> | null = null;
  private queryObject: any | null = null; // 保存 query 对象（带有 interrupt 方法）
  private isActive = true;
  private lastActivity = Date.now();
  private options: Options;
  private isInitialized = false;
  private resumeSessionId: string | null = null;
  private projectPath: string | null = null;
  private claudeVersionId: string | undefined = undefined;

<<<<<<< HEAD
  // 响应分发器相关
=======
  // 响应分发器相关 - 简化版本（会话级别的并发控制在 SlackAIService 中处理）
>>>>>>> acec6893
  private responseCallbacks: Map<string, (response: SDKMessage) => void> = new Map();
  private nextRequestId = 0;
  private isBackgroundRunning = false;

  constructor(agentId: string, options: Options, resumeSessionId?: string, claudeVersionId?: string) {
    console.log(`🔧 [DEBUG] ClaudeSession constructor started for agent: ${agentId}, resumeSessionId: ${resumeSessionId}, claudeVersionId: ${claudeVersionId}`);
    this.agentId = agentId;
    this.options = { ...options };
    this.messageQueue = new MessageQueue();
    this.resumeSessionId = resumeSessionId || null;
    this.claudeVersionId = claudeVersionId;
    // 从 options.cwd 获取项目路径
    this.projectPath = options.cwd || null;
    
    // 如果提供了 resumeSessionId，设置为当前 claudeSessionId
    if (this.resumeSessionId) {
      this.claudeSessionId = this.resumeSessionId;
      console.log(`🔧 [DEBUG] Set claudeSessionId to resumeSessionId: ${this.claudeSessionId}`);
    }
    
    console.log(`🔧 [DEBUG] About to call initializeClaudeStream for agent: ${agentId}`);
    // 立即初始化 Claude 流（Streaming Input Mode）
    this.initializeClaudeStream();
    console.log(`🔧 [DEBUG] ClaudeSession constructor completed for agent: ${agentId}`);
  }

  /**
   * 获取 Claude SDK 返回的真实 sessionId
   */
  getClaudeSessionId(): string | null {
    return this.claudeSessionId;
  }

  /**
   * 设置 Claude sessionId
   */
  setClaudeSessionId(sessionId: string): void {
    this.claudeSessionId = sessionId;
  }

  /**
   * 获取 agentId
   */
  getAgentId(): string {
    return this.agentId;
  }

  /**
   * 获取项目路径
   */
  getProjectPath(): string | null {
    return this.projectPath;
  }

  /**
   * 获取 Claude 版本ID
   */
  getClaudeVersionId(): string | undefined {
    return this.claudeVersionId;
  }

  /**
   * 检查会话是否活跃
   */
  isSessionActive(): boolean {
    return this.isActive;
  }


  /**
   * 初始化 Claude 流 - 只调用一次，启动持续会话
   */
  private initializeClaudeStream(): void {
    if (this.isInitialized) {
      return;
    }

    try {
      if (this.resumeSessionId) {
        console.log(`🔄 Resuming persistent Claude session ${this.resumeSessionId} for agent: ${this.agentId}`);
      } else {
        console.log(`🆕 Starting new persistent Claude session for agent: ${this.agentId}`);
      }

      // 如果有 resumeSessionId，添加到 options 中
      const queryOptions = { ...this.options };
      if (this.resumeSessionId) {
        queryOptions.resume = this.resumeSessionId;
        console.log(`🔄 Setting resume parameter: ${this.resumeSessionId} for agent: ${this.agentId}`);
        console.log(`📋 Full queryOptions for resume:`, JSON.stringify({
          ...queryOptions,
          systemPrompt: typeof queryOptions.systemPrompt === 'string' ? `${queryOptions.systemPrompt.substring(0, 100)}...` : queryOptions.systemPrompt
        }, null, 2));
      } else {
        console.log(`🆕 No resume parameter, starting fresh session for agent: ${this.agentId}`);
      }

      // 使用 Streaming Input Mode - 只构造一次 query
      // 这个 query 对象会持续运行，通过 messageQueue 接收新的用户输入
      console.log(`🔧 [DEBUG] About to call query() for agent: ${this.agentId}`);
      console.log(`🔧 [DEBUG] MessageQueue ready: ${!!this.messageQueue}, queryOptions ready: ${!!queryOptions}`);

      // query 返回的对象既是 AsyncGenerator 又有 interrupt() 等方法
      this.queryObject = query({
        prompt: this.messageQueue, // messageQueue 实现了 AsyncIterable
        options: queryOptions
      });

      // queryObject 本身就是 AsyncIterable，可以直接赋值给 queryStream
      this.queryStream = this.queryObject;

      console.log(`🔧 [DEBUG] query() called, queryObject created: ${!!this.queryObject}, has interrupt: ${typeof this.queryObject?.interrupt === 'function'} for agent: ${this.agentId}`);

      this.isInitialized = true;
      const action = this.resumeSessionId ? 'Resumed' : 'Initialized';
      console.log(`✨ ${action} persistent Claude streaming session for agent: ${this.agentId}`);
    } catch (error) {
      console.error(`Failed to initialize Claude session for agent ${this.agentId}:`, error);
      this.isActive = false;
      throw error;
    }
  }

  /**
   * 发送消息到 Claude 会话，返回请求ID用于响应分发
   * @param message 要发送的消息
   * @param responseCallback 响应回调函数
   */
  async sendMessage(message: any, responseCallback: (response: SDKMessage) => void): Promise<string> {
<<<<<<< HEAD
    console.log(`🔧 [DEBUG] sendMessage called for agent: ${this.agentId}, isActive: ${this.isActive}, isBackgroundRunning: ${this.isBackgroundRunning}`);
    
=======
>>>>>>> acec6893
    if (!this.isActive) {
      throw new Error('Session is not active');
    }

    this.lastActivity = Date.now();

    // 生成唯一的请求ID
    const requestId = `req_${this.nextRequestId++}_${Date.now()}`;
    this.responseCallbacks.set(requestId, responseCallback);

    // 确保后台响应处理器已启动（简单版本，因为并发控制在上一层）
    if (!this.isBackgroundRunning) {
      this.startBackgroundResponseHandler();
    }

    // 将消息推送到队列中
    this.messageQueue.push(message);

    return requestId;
  }

  /**
   * 启动后台响应处理器，按顺序分发响应给各个请求
   */
  private async startBackgroundResponseHandler(): Promise<void> {
    if (this.isBackgroundRunning || !this.queryStream) {
      return;
    }

    this.isBackgroundRunning = true;
    console.log(`🚀 Starting background response handler for agent: ${this.agentId}`);

    try {
      for await (const response of this.queryStream) {
        // 类型安全的消息处理
        const sdkMessage = response as SDKMessage;
<<<<<<< HEAD
        console.log(`🔧 [DEBUG] Received response in background handler for agent: ${this.agentId}, type: ${sdkMessage.type}`);
=======
>>>>>>> acec6893
        this.lastActivity = Date.now();

        // 捕获 SDK 返回的 sessionId
        const sessionId = sdkMessage.session_id;
        if (sdkMessage.type === 'system' && (sdkMessage as SDKSystemMessage).subtype === 'init' && sessionId) {
          this.claudeSessionId = sessionId;
          console.log(`📝 Captured Claude sessionId: ${this.claudeSessionId} for agent: ${this.agentId}`);
        }

        // 简单的响应分发：只使用第一个回调（因为我们现在保证了没有并发）
        const requestIds = Array.from(this.responseCallbacks.keys());
<<<<<<< HEAD
        const currentRequestId = requestIds.length > 0 ? requestIds[0] : null;
        
        console.log(`🔧 [DEBUG] Current pending requests: ${requestIds.length}, processing: ${currentRequestId}`);
        
        // 分发响应给对应的请求
        if (currentRequestId && this.responseCallbacks.has(currentRequestId)) {
          const callback = this.responseCallbacks.get(currentRequestId)!;          
          callback(sdkMessage);

          // 如果是 result 事件，该请求完成，从队列中移除
          if (sdkMessage.type === 'result') {
            console.log(`✅ Request ${currentRequestId} completed, removing from queue`);
=======
        if (requestIds.length > 0) {
          const currentRequestId = requestIds[0];
          const callback = this.responseCallbacks.get(currentRequestId)!;

          try {
            callback(sdkMessage);
          } catch (callbackError) {
            console.error(`❌ Error in response callback for request ${currentRequestId}:`, callbackError);
          }

          // 如果是 result 事件，该请求完成，移除回调
          if (sdkMessage.type === 'result') {
>>>>>>> acec6893
            this.responseCallbacks.delete(currentRequestId);
          }
        }
      }
    } catch (error) {
      console.error(`Error in background response handler for agent ${this.agentId}:`, error);
      this.isActive = false;
    } finally {
      this.isBackgroundRunning = false;
    }
  }
  
  /**
   * 取消指定请求的回调
   */
  cancelRequest(requestId: string): void {
    if (this.responseCallbacks.has(requestId)) {
      this.responseCallbacks.delete(requestId);
      console.log(`🧹 Cleaned up request callback: ${requestId}`);
    }
  }

  /**
   * 检查会话是否空闲
   */
  isIdle(idleTimeoutMs: number = 30 * 60 * 1000): boolean {
    return Date.now() - this.lastActivity > idleTimeoutMs;
  }

  /**
   * 获取最后活动时间
   */
  getLastActivity(): number {
    return this.lastActivity;
  }

  /**
   * 中断当前正在执行的 Claude 请求
   * 调用 query 对象的 interrupt() 方法停止当前任务
   */
  async interrupt(): Promise<void> {
    console.log(`🛑 Interrupting Claude session for agent: ${this.agentId}, sessionId: ${this.claudeSessionId}`);

    if (!this.queryObject || typeof this.queryObject.interrupt !== 'function') {
      throw new Error('Query object does not support interrupt');
    }

    try {
      await this.queryObject.interrupt();
      console.log(`✅ Successfully interrupted Claude session for agent: ${this.agentId}, sessionId: ${this.claudeSessionId}`);
    } catch (error) {
      console.error(`❌ Failed to interrupt Claude session for agent ${this.agentId}:`, error);
      throw error;
    }
  }

  /**
   * 关闭会话
   */
  async close(): Promise<void> {
    console.log(`🔚 Closing Claude session for agent: ${this.agentId}, sessionId: ${this.claudeSessionId}`);

    // 如果已经不活跃，直接返回
    if (!this.isActive) {
      console.log(`⚠️  Session already inactive for agent: ${this.agentId}`);
      return;
    }

    this.isActive = false;

    // 清理所有待处理的回调，避免在关闭过程中继续处理响应
    const pendingCallbacks = this.responseCallbacks.size;
    this.responseCallbacks.clear();
    console.log(`🧹 Cleared ${pendingCallbacks} pending response callbacks`);

    // 结束消息队列，这会让 async generator 完成
    this.messageQueue.end();

    // 给 SDK 一些时间来优雅地处理队列结束
    await new Promise(resolve => setTimeout(resolve, 100));

    console.log(`✅ Claude session closed for agent: ${this.agentId}`);
  }
}<|MERGE_RESOLUTION|>--- conflicted
+++ resolved
@@ -1,8 +1,4 @@
-<<<<<<< HEAD
-import { query, Options } from '@anthropic-ai/claude-code';
-=======
 import { query, Options } from '@anthropic-ai/claude-agent-sdk';
->>>>>>> acec6893
 import type { SDKMessage, SDKSystemMessage } from '@anthropic-ai/claude-agent-sdk';
 import { MessageQueue } from './messageQueue';
 
@@ -24,11 +20,7 @@
   private projectPath: string | null = null;
   private claudeVersionId: string | undefined = undefined;
 
-<<<<<<< HEAD
-  // 响应分发器相关
-=======
   // 响应分发器相关 - 简化版本（会话级别的并发控制在 SlackAIService 中处理）
->>>>>>> acec6893
   private responseCallbacks: Map<string, (response: SDKMessage) => void> = new Map();
   private nextRequestId = 0;
   private isBackgroundRunning = false;
@@ -158,11 +150,8 @@
    * @param responseCallback 响应回调函数
    */
   async sendMessage(message: any, responseCallback: (response: SDKMessage) => void): Promise<string> {
-<<<<<<< HEAD
     console.log(`🔧 [DEBUG] sendMessage called for agent: ${this.agentId}, isActive: ${this.isActive}, isBackgroundRunning: ${this.isBackgroundRunning}`);
     
-=======
->>>>>>> acec6893
     if (!this.isActive) {
       throw new Error('Session is not active');
     }
@@ -199,10 +188,7 @@
       for await (const response of this.queryStream) {
         // 类型安全的消息处理
         const sdkMessage = response as SDKMessage;
-<<<<<<< HEAD
         console.log(`🔧 [DEBUG] Received response in background handler for agent: ${this.agentId}, type: ${sdkMessage.type}`);
-=======
->>>>>>> acec6893
         this.lastActivity = Date.now();
 
         // 捕获 SDK 返回的 sessionId
@@ -214,7 +200,6 @@
 
         // 简单的响应分发：只使用第一个回调（因为我们现在保证了没有并发）
         const requestIds = Array.from(this.responseCallbacks.keys());
-<<<<<<< HEAD
         const currentRequestId = requestIds.length > 0 ? requestIds[0] : null;
         
         console.log(`🔧 [DEBUG] Current pending requests: ${requestIds.length}, processing: ${currentRequestId}`);
@@ -227,20 +212,6 @@
           // 如果是 result 事件，该请求完成，从队列中移除
           if (sdkMessage.type === 'result') {
             console.log(`✅ Request ${currentRequestId} completed, removing from queue`);
-=======
-        if (requestIds.length > 0) {
-          const currentRequestId = requestIds[0];
-          const callback = this.responseCallbacks.get(currentRequestId)!;
-
-          try {
-            callback(sdkMessage);
-          } catch (callbackError) {
-            console.error(`❌ Error in response callback for request ${currentRequestId}:`, callbackError);
-          }
-
-          // 如果是 result 事件，该请求完成，移除回调
-          if (sdkMessage.type === 'result') {
->>>>>>> acec6893
             this.responseCallbacks.delete(currentRequestId);
           }
         }
