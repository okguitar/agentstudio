--- conflicted
+++ resolved
@@ -30,17 +30,9 @@
             content={input.content}
             filePath={input.file_path}
           />
-<<<<<<< HEAD
           <div className="text-xs text-gray-500 dark:text-gray-400 mt-2">
             {t('writeTool.fileSize', { size: input.content?.length || 0 })}
           </div>
-=======
-          {input.content && (
-            <div className="text-xs text-gray-500 dark:text-gray-400 mt-2">
-              {t('writeTool.fileSize', { size: input.content.length })}
-            </div>
-          )}
->>>>>>> 24240e82
         </div>
       </div>
 
