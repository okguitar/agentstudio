import React, { useState } from 'react';
import {
  Plus,
  Search,
  Edit,
  Trash2,
  AlertCircle,
  Calendar
} from 'lucide-react';
import {
  Table,
  TableBody,
  TableCell,
  TableHead,
  TableHeader,
  TableRow,
} from '@/components/ui/table';
import { useTranslation } from 'react-i18next';
import { Subagent } from '../../types/subagents';
import { useSubagents, useDeleteSubagent } from '../../hooks/useSubagents';
import { SubagentForm } from '../../components/SubagentForm';
import { formatRelativeTime } from '../../utils';
<<<<<<< HEAD
import { getToolDisplayName } from '../../utils/toolMapping';
=======
>>>>>>> acec6893
import { useMobileContext } from '../../contexts/MobileContext';
import { ToolsList } from '../../components/ToolsList';

export const SubagentsPage: React.FC = () => {
  const { t } = useTranslation('pages');
  const { isMobile } = useMobileContext();
  const [searchTerm, setSearchTerm] = useState('');
  const [showForm, setShowForm] = useState(false);
  const [editingSubagent, setEditingSubagent] = useState<Subagent | null>(null);
  const [showDeleteConfirm, setShowDeleteConfirm] = useState<Subagent | null>(null);
  const [expandedTools, setExpandedTools] = useState<Record<string, boolean>>({});

  const { data: subagents = [], isLoading, error, refetch } = useSubagents({
    search: searchTerm.trim() || undefined
  });
  
  const deleteSubagent = useDeleteSubagent();

  const handleDelete = async (subagent: Subagent) => {
    try {
      await deleteSubagent.mutateAsync(subagent.id);
      setShowDeleteConfirm(null);
    } catch (error) {
      console.error('Failed to delete subagent:', error);
    }
  };

  const handleEdit = (subagent: Subagent) => {
    setEditingSubagent(subagent);
    setShowForm(true);
  };

  const handleFormClose = () => {
    setShowForm(false);
    setEditingSubagent(null);
  };

  const handleFormSuccess = () => {
    refetch();
  };



  if (isLoading) {
    return (
      <div className="flex items-center justify-center">
        <div className="text-center">
          <div className={`animate-spin rounded-full ${isMobile ? 'h-8 w-8' : 'h-12 w-12'} border-b-2 border-blue-600 mx-auto ${isMobile ? 'mb-3' : 'mb-4'}`}></div>
          <div className={`text-gray-600 dark:text-gray-400 ${isMobile ? 'text-sm' : ''}`}>{t('settings.subagents.loading')}</div>
        </div>
      </div>
    );
  }

  if (error) {
    return (
      <div className="flex items-center justify-center">
        <div className="text-center">
          <AlertCircle className={`${isMobile ? 'h-8 w-8' : 'h-12 w-12'} text-red-500 mx-auto ${isMobile ? 'mb-3' : 'mb-4'}`} />
          <h3 className={`${isMobile ? 'text-base' : 'text-lg'} font-medium text-gray-900 dark:text-white mb-2`}>{t('settings.subagents.loadFailed')}</h3>
          <p className={`text-gray-600 dark:text-gray-400 ${isMobile ? 'mb-4 text-sm' : 'mb-4'}`}>{t('settings.subagents.loadFailedMessage')}</p>
          <button
            onClick={() => refetch()}
            className={`${isMobile ? 'px-4 py-2.5 text-sm' : 'px-4 py-2'} bg-blue-600 text-white rounded-lg hover:bg-blue-700 transition-colors`}
          >
            {t('settings.subagents.retry')}
          </button>
        </div>
      </div>
    );
  }

  return (
    <>
      {/* Header */}
      <div className="mb-8">
        <div className={isMobile ? 'mb-4' : 'flex items-center justify-between mb-6'}>
          <div>
            <h1 className={`${isMobile ? 'text-2xl' : 'text-3xl'} font-bold text-gray-900 dark:text-white`}>{t('settings.subagents.title')}</h1>
            <p className={`text-gray-600 dark:text-gray-400 ${isMobile ? 'mt-1' : 'mt-2'}`}>{t('settings.subagents.subtitle')}</p>
          </div>
        </div>

        {/* Search and Add Button */}
        <div className={isMobile ? 'space-y-3' : 'flex items-center space-x-4'}>
          <div className={`${isMobile ? '' : 'flex-1'} relative`}>
            <Search className={`absolute left-3 top-1/2 transform -translate-y-1/2 text-gray-400 ${isMobile ? 'w-4 h-4' : 'w-5 h-5'}`} />
            <input
              type="text"
              placeholder={t('settings.subagents.searchPlaceholder')}
              value={searchTerm}
              onChange={(e) => setSearchTerm(e.target.value)}
              className={`pl-10 pr-4 ${isMobile ? 'py-2' : 'py-3'} w-full border border-gray-300 dark:border-gray-600 dark:bg-gray-700 dark:text-white rounded-lg focus:ring-2 focus:ring-blue-500 focus:border-transparent ${isMobile ? 'text-sm' : ''}`}
            />
          </div>
          <button
            onClick={() => {
              setEditingSubagent(null);
              setShowForm(true);
            }}
            className={`${isMobile ? 'w-full py-2.5 px-4 flex items-center justify-center space-x-2' : 'flex items-center space-x-2 px-6 py-3'} bg-blue-600 text-white rounded-lg hover:bg-blue-700 transition-colors ${isMobile ? 'text-sm' : 'whitespace-nowrap'}`}
          >
            <Plus className={isMobile ? 'w-4 h-4' : 'w-5 h-5'} />
            <span>{t('settings.subagents.createButton')}</span>
          </button>
        </div>
      </div>

      {/* Subagents Display */}
      {subagents.length === 0 ? (
        <div className="text-center py-16 bg-white dark:bg-gray-800 rounded-lg border border-gray-200 dark:border-gray-700">
          <div className={`${isMobile ? 'text-4xl' : 'text-6xl'} mb-4`}>🤖</div>
          <h3 className={`${isMobile ? 'text-lg' : 'text-xl'} font-medium text-gray-900 dark:text-white mb-2`}>
            {searchTerm ? t('settings.subagents.noSubagentsSearch') : t('settings.subagents.noSubagents')}
          </h3>
          <p className="text-gray-600 dark:text-gray-400 mb-6">
            {searchTerm
              ? t('settings.subagents.adjustSearch')
              : t('settings.subagents.createFirst')
            }
          </p>
          {!searchTerm && (
            <button
              onClick={() => {
                setEditingSubagent(null);
                setShowForm(true);
              }}
              className={`${isMobile ? 'w-full py-3 px-4' : 'px-6 py-3'} bg-blue-600 text-white rounded-lg hover:bg-blue-700 transition-colors`}
            >
              {t('settings.subagents.createButton')}
            </button>
          )}
        </div>
      ) : (
        <>
          {isMobile ? (
            /* Mobile Card View */
            <div className="space-y-4">
              {subagents.map((subagent, index) => (
                <div
                  key={subagent.id + '-' + index}
                  className="bg-white dark:bg-gray-800 rounded-lg border border-gray-200 dark:border-gray-700 p-4"
                >
                  {/* Subagent Header */}
                  <div className="flex items-start justify-between mb-3">
                    <div className="flex items-center">
                      <div className={`${isMobile ? 'text-lg' : 'text-xl'} mr-3`}>🤖</div>
                      <div>
                        <div className={`${isMobile ? 'text-sm' : 'text-base'} font-medium text-gray-900 dark:text-white`}>
                          {subagent.name}
                        </div>
                        {subagent.description && (
                          <div className="text-sm text-gray-500 dark:text-gray-400 mt-1">
                            {subagent.description}
                          </div>
                        )}
                      </div>
                    </div>
                  </div>

                  {/* Subagent Details */}
                  <div className="space-y-2 mb-4">
                    {/* Tools */}
                    <div className="mb-3">
                      <div className="flex items-start text-sm">
                        <span className="text-gray-500 dark:text-gray-400 mr-2 mt-1">{t('settings.subagents.table.tools')}:</span>
                        <div className="flex-1">
                          <ToolsList
                            tools={subagent.tools || []}
                            id={subagent.id}
                            expandedTools={expandedTools}
                            setExpandedTools={setExpandedTools}
                            isMobile={true}
                            emptyMessage={t('settings.subagents.table.inheritSettings')}
                          />
                        </div>
                      </div>
                    </div>

                    {/* Created At */}
                    <div className="flex items-center text-sm">
                      <span className="text-gray-500 dark:text-gray-400 mr-2">{t('settings.subagents.table.createdAt')}:</span>
                      <div className="flex items-center text-gray-500 dark:text-gray-400">
                        <Calendar className="w-4 h-4 mr-1" />
                        <span>{formatRelativeTime(subagent.createdAt)}</span>
                      </div>
                    </div>
                  </div>

                  {/* Actions */}
                  <div className="flex items-center justify-end space-x-2 pt-3 border-t border-gray-200 dark:border-gray-700">
                    <button
                      onClick={() => handleEdit(subagent)}
                      className="inline-flex items-center px-3 py-2 text-sm font-medium text-blue-600 bg-blue-50 dark:bg-blue-900/50 rounded-md hover:bg-blue-100 dark:hover:bg-blue-900/70 transition-colors"
                    >
                      <Edit className="w-3 h-3 mr-1" />
                      {t('settings.subagents.actions.edit')}
                    </button>
                    <button
                      onClick={() => setShowDeleteConfirm(subagent)}
                      className="p-2 text-red-600 hover:bg-red-50 dark:hover:bg-red-900/50 rounded-lg transition-colors"
                      title={t('settings.subagents.actions.deleteTitle')}
                    >
                      <Trash2 className="w-4 h-4" />
                    </button>
                  </div>
                </div>
              ))}
            </div>
          ) : (
            /* Desktop Table View */
            <div className="bg-white dark:bg-gray-800 rounded-lg border border-gray-200 dark:border-gray-700 overflow-hidden">
              <Table>
                <TableHeader>
                  <TableRow>
                    <TableHead className="px-6 py-3 text-xs font-medium text-gray-500 dark:text-gray-400 uppercase tracking-wider">
                      {t('settings.subagents.table.subagent')}
                    </TableHead>
                    <TableHead className="px-6 py-3 text-xs font-medium text-gray-500 dark:text-gray-400 uppercase tracking-wider">
                      {t('settings.subagents.table.tools')}
                    </TableHead>
                    <TableHead className="px-6 py-3 text-xs font-medium text-gray-500 dark:text-gray-400 uppercase tracking-wider">
                      {t('settings.subagents.table.createdAt')}
                    </TableHead>
                    <TableHead className="px-6 py-3 text-right text-xs font-medium text-gray-500 dark:text-gray-400 uppercase tracking-wider">
                      {t('settings.subagents.table.actions')}
                    </TableHead>
                  </TableRow>
                </TableHeader>
                <TableBody>
                  {subagents.map((subagent, index) => (
                    <TableRow
                      key={subagent.id + '-' + index}
                      className="hover:bg-gray-50 dark:hover:bg-gray-700/50 transition-colors"
                    >
                      <TableCell className="px-6 py-4 whitespace-nowrap">
                        <div className="flex items-center">
                          <div className="text-xl mr-3">🤖</div>
                          <div>
                            <div className="text-sm font-medium text-gray-900 dark:text-white">
                              {subagent.name}
                            </div>
                            {subagent.description && (
                              <div className="text-sm text-gray-500 dark:text-gray-400 truncate max-w-xs">
                                {subagent.description}
                              </div>
                            )}
                          </div>
                        </div>
                      </TableCell>
                      <TableCell className="px-6 py-4">
                        <ToolsList
                          tools={subagent.tools || []}
                          id={subagent.id}
                          expandedTools={expandedTools}
                          setExpandedTools={setExpandedTools}
                          isMobile={false}
                          emptyMessage={t('settings.subagents.table.inheritSettings')}
                        />
                      </TableCell>
                      <TableCell className="px-6 py-4 whitespace-nowrap text-sm text-gray-500 dark:text-gray-400">
                        <div className="flex items-center space-x-1">
                          <Calendar className="w-4 h-4" />
                          <span>{formatRelativeTime(subagent.createdAt)}</span>
                        </div>
                      </TableCell>
                      <TableCell className="px-6 py-4 whitespace-nowrap text-right text-sm font-medium">
                        <div className="flex items-center justify-end space-x-2">
                          <button
                            onClick={() => handleEdit(subagent)}
                            className="inline-flex items-center px-3 py-1.5 text-xs font-medium text-blue-600 bg-blue-50 dark:bg-blue-900/50 rounded-md hover:bg-blue-100 dark:hover:bg-blue-900/70 transition-colors"
                            title={t('settings.subagents.actions.editTitle')}
                          >
                            <Edit className="w-3 h-3 mr-1" />
                            {t('settings.subagents.actions.edit')}
                          </button>
                          <button
                            onClick={() => setShowDeleteConfirm(subagent)}
                            className="p-2 text-red-600 hover:bg-red-50 dark:hover:bg-red-900/50 rounded-lg transition-colors"
                            title={t('settings.subagents.actions.deleteTitle')}
                          >
                            <Trash2 className="w-4 h-4" />
                          </button>
                        </div>
                      </TableCell>
                    </TableRow>
                  ))}
                </TableBody>
              </Table>
            </div>
          )}
        </>
      )}

      {/* Form Modal */}
      {showForm && (
        <SubagentForm
          subagent={editingSubagent}
          onClose={handleFormClose}
          onSuccess={handleFormSuccess}
        />
      )}

      {/* Delete Confirmation Modal */}
      {showDeleteConfirm && (
        <div className="fixed inset-0 bg-black bg-opacity-50 flex items-center justify-center z-50 p-4">
          <div className={`bg-white dark:bg-gray-800 rounded-lg shadow-xl ${isMobile ? 'w-full max-w-sm' : 'max-w-md w-full'}`}>
            <div className={`${isMobile ? 'px-4 py-3' : 'px-6 py-4'} border-b border-gray-200 dark:border-gray-700`}>
              <h3 className={`${isMobile ? 'text-base' : 'text-lg'} font-semibold text-gray-900 dark:text-white`}>{t('settings.subagents.deleteConfirm.title')}</h3>
            </div>

            <div className={`${isMobile ? 'px-4 py-3' : 'px-6 py-4'}`}>
              <p className={`${isMobile ? 'text-sm' : ''} text-gray-600 dark:text-gray-400`}>
                {t('settings.subagents.deleteConfirm.message', { name: showDeleteConfirm.name })}
              </p>
              <p className={`text-gray-500 dark:text-gray-400 ${isMobile ? 'mt-1 text-xs' : 'mt-2'}`}>
                {t('settings.subagents.deleteConfirm.warning')}
              </p>
            </div>

            <div className={`${isMobile ? 'grid grid-cols-2 gap-2 px-4 py-3' : 'flex items-center justify-end space-x-3 px-6 py-4'} border-t border-gray-200 dark:border-gray-700 bg-gray-50 dark:bg-gray-700/50`}>
              <button
                onClick={() => setShowDeleteConfirm(null)}
                className={`${isMobile ? 'px-3 py-2.5 text-sm' : 'px-4 py-2'} text-gray-700 dark:text-gray-300 border border-gray-300 dark:border-gray-600 rounded-lg hover:bg-gray-50 dark:hover:bg-gray-700/50 transition-colors`}
              >
                {t('settings.subagents.deleteConfirm.cancel')}
              </button>
              <button
                onClick={() => handleDelete(showDeleteConfirm)}
                disabled={deleteSubagent.isPending}
                className={`${isMobile ? 'flex items-center justify-center space-x-1 px-3 py-2.5 text-sm' : 'flex items-center space-x-2 px-4 py-2'} bg-red-600 hover:bg-red-700 disabled:bg-red-400 text-white rounded-lg transition-colors`}
              >
                {deleteSubagent.isPending ? (
                  <div className="animate-spin rounded-full h-4 w-4 border-2 border-white border-t-transparent" />
                ) : (
                  <Trash2 className={`${isMobile ? 'h-3 w-3' : 'h-4 w-4'}`} />
                )}
                <span>{t('settings.subagents.deleteConfirm.delete')}</span>
              </button>
            </div>
          </div>
        </div>
      )}
    </>
  );
};<|MERGE_RESOLUTION|>--- conflicted
+++ resolved
@@ -20,10 +20,6 @@
 import { useSubagents, useDeleteSubagent } from '../../hooks/useSubagents';
 import { SubagentForm } from '../../components/SubagentForm';
 import { formatRelativeTime } from '../../utils';
-<<<<<<< HEAD
-import { getToolDisplayName } from '../../utils/toolMapping';
-=======
->>>>>>> acec6893
 import { useMobileContext } from '../../contexts/MobileContext';
 import { ToolsList } from '../../components/ToolsList';
 
