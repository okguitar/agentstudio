--- conflicted
+++ resolved
@@ -23,10 +23,6 @@
 import { useCommands, useDeleteCommand } from '../hooks/useCommands';
 import { CommandForm } from '../components/CommandForm';
 import { formatRelativeTime } from '../utils';
-<<<<<<< HEAD
-import { getToolDisplayName } from '../utils/toolMapping';
-=======
->>>>>>> acec6893
 import { useMobileContext } from '../contexts/MobileContext';
 import { ToolsList } from '../components/ToolsList';
 
