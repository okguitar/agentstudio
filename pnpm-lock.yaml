--- conflicted
+++ resolved
@@ -1019,14 +1019,11 @@
       react: ^16.8.0 || ^17.0.0 || ^18.0.0 || ^19.0.0
       react-dom: ^16.8.0 || ^17.0.0 || ^18.0.0 || ^19.0.0
 
-<<<<<<< HEAD
   '@noble/hashes@1.8.0':
     resolution: {integrity: sha512-jCs9ldd7NwzpgXDIf6P3+NrHh9/sD6CQdxHyjQI+h/6rDNo88ypBxxz45UDuZHz9r3tNz7N/VInSVoVdtXEI4A==}
     engines: {node: ^14.21.3 || >=16}
-=======
   '@neoconfetti/react@1.0.0':
     resolution: {integrity: sha512-klcSooChXXOzIm+SE5IISIAn3bYzYfPjbX7D7HoqZL84oAfgREeSg5vSIaSFH+DaGzzvImTyWe1OyrJ67vik4A==}
->>>>>>> 24240e82
 
   '@nodelib/fs.scandir@2.1.5':
     resolution: {integrity: sha512-vq24Bq3ym5HEQm2NKCr3yXDwjc7vTsEThRDnkp2DK9p1uqLR+DHurm/NOTo0KG7HYHU7eppKZj3MyqYuMBf62g==}
@@ -1673,13 +1670,10 @@
   '@types/mdast@4.0.4':
     resolution: {integrity: sha512-kGaNbPh1k7AFzgpud/gMdvIm5xuECykRR+JnWKQno9TAXVa6WIVCGTPvYGekIDL4uwCZQSYbUxNBSb1aUo79oA==}
 
-<<<<<<< HEAD
   '@types/methods@1.1.4':
     resolution: {integrity: sha512-ymXWVrDiCxTBE3+RIrrP533E70eA+9qu7zdWoHuOmGujkYtzf4HQF96b8nwHLqhuf4ykX61IGRIB38CC6/sImQ==}
-=======
   '@types/mdx@2.0.13':
     resolution: {integrity: sha512-+OWZQfAYyio6YkJb3HLxDrvnx6SWWDbC0zVPfBRzUk0/nqoDyf6dNxQi3eArPe8rJ473nobTMQ/8Zk+LxJ+Yuw==}
->>>>>>> 24240e82
 
   '@types/mime@1.3.5':
     resolution: {integrity: sha512-/pyBZWSLD2n0dcHE3hq8s8ZvcETHtEuF+3E7XVt0Ig2nvsVQXdghHVcEkIWjy9A0wKfTn97a/PSDYohKIlnP/w==}
@@ -2030,17 +2024,14 @@
     resolution: {integrity: sha512-Izi8RQcffqCeNVgFigKli1ssklIbpHnCYc6AknXGYoB6grJqyeby7jv12JUQgmTAnIDnbck1uxksT4dzN3PWBA==}
     engines: {node: '>=12'}
 
-<<<<<<< HEAD
   asynckit@0.4.0:
     resolution: {integrity: sha512-Oei9OH4tRh0YqU3GxhX79dM/mwVgvbZJaSNaRk+bshkj0S5cfHcgYakreBjrHwatXKbz+IoIdYLxrKim2MjW0Q==}
-=======
   ast-types@0.16.1:
     resolution: {integrity: sha512-6t10qk83GOG8p0vKmaCr8eiilZwO171AvbROMtvvNiwrTly62t+7XkA8RdIIVbpMhCASAsxgAzdRSwh6nw/5Dg==}
     engines: {node: '>=4'}
 
   ast-v8-to-istanbul@0.3.8:
     resolution: {integrity: sha512-szgSZqUxI5T8mLKvS7WTjF9is+MVbOeLADU73IseOcrqhxr/VAvy6wfoVE39KnKzA7JRhjF5eUagNlHwvZPlKQ==}
->>>>>>> 24240e82
 
   autoprefixer@10.4.21:
     resolution: {integrity: sha512-O+A6LWV5LDHSJD3LjHYoNi4VLsj/Whi7k6zG12xTYaU4cQ8oxQGckXNX8cRHK5yOZ/ppVHe0ZBXGzSV9jXdVbQ==}
@@ -5452,11 +5443,8 @@
       react: 19.2.0
       react-dom: 19.2.0(react@19.2.0)
 
-<<<<<<< HEAD
   '@noble/hashes@1.8.0': {}
-=======
   '@neoconfetti/react@1.0.0': {}
->>>>>>> 24240e82
 
   '@nodelib/fs.scandir@2.1.5':
     dependencies:
@@ -6082,11 +6070,8 @@
     dependencies:
       '@types/unist': 3.0.3
 
-<<<<<<< HEAD
   '@types/methods@1.1.4': {}
-=======
   '@types/mdx@2.0.13': {}
->>>>>>> 24240e82
 
   '@types/mime@1.3.5': {}
 
@@ -6603,9 +6588,7 @@
 
   assertion-error@2.0.1: {}
 
-<<<<<<< HEAD
   asynckit@0.4.0: {}
-=======
   ast-types@0.16.1:
     dependencies:
       tslib: 2.8.1
@@ -6615,7 +6598,6 @@
       '@jridgewell/trace-mapping': 0.3.31
       estree-walker: 3.0.3
       js-tokens: 9.0.1
->>>>>>> 24240e82
 
   autoprefixer@10.4.21(postcss@8.5.6):
     dependencies:
